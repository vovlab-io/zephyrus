<?php namespace Zephyrus\Application;

use stdClass;

class Flash
{
    private const SESSION_KEY = '__ZF_FLASH';

<<<<<<< HEAD
    public static function error(string $message): void
=======
    public static function error(string|array $message): void
>>>>>>> 73c4ba74
    {
        self::addFlash('ERROR', $message);
    }

<<<<<<< HEAD
    public static function success(string $message): void
=======
    public static function success(string|array $message): void
>>>>>>> 73c4ba74
    {
        self::addFlash('SUCCESS', $message);
    }

<<<<<<< HEAD
    public static function warning(string $message): void
=======
    public static function warning(string|array $message): void
>>>>>>> 73c4ba74
    {
        self::addFlash('WARNING', $message);
    }

<<<<<<< HEAD
    public static function info(string $message): void
=======
    public static function info(string|array $message): void
>>>>>>> 73c4ba74
    {
        self::addFlash('INFO', $message);
    }

<<<<<<< HEAD
    public static function notice(string $message): void
=======
    public static function notice(string|array $message): void
>>>>>>> 73c4ba74
    {
        self::addFlash('NOTICE', $message);
    }

    public static function readAll(): stdClass
    {
        $flash = Session::getInstance()->read(self::SESSION_KEY);
        $args = [];
        $args["success"] = $flash['SUCCESS'] ?? "";
        $args["warning"] = $flash['WARNING'] ?? "";
        $args["error"] = $flash['ERROR'] ?? "";
        $args["notice"] = $flash['NOTICE'] ?? "";
        $args["info"] = $flash['INFO'] ?? "";
        return (object) $args;
    }

    public static function clearAll(): void
    {
        Session::getInstance()->remove(self::SESSION_KEY);
    }

<<<<<<< HEAD
    private static function addFlash(string $type, string $message): void
=======
    private static function addFlash(string $type, string|array $message): void
>>>>>>> 73c4ba74
    {
        $flash = Session::getInstance()->read(self::SESSION_KEY);
        if (is_null($flash)) {
            $flash = [];
        }
        $flash[$type] = $message;
        Session::getInstance()->set(self::SESSION_KEY, $flash);
    }
}<|MERGE_RESOLUTION|>--- conflicted
+++ resolved
@@ -6,47 +6,27 @@
 {
     private const SESSION_KEY = '__ZF_FLASH';
 
-<<<<<<< HEAD
-    public static function error(string $message): void
-=======
     public static function error(string|array $message): void
->>>>>>> 73c4ba74
     {
         self::addFlash('ERROR', $message);
     }
 
-<<<<<<< HEAD
-    public static function success(string $message): void
-=======
     public static function success(string|array $message): void
->>>>>>> 73c4ba74
     {
         self::addFlash('SUCCESS', $message);
     }
 
-<<<<<<< HEAD
-    public static function warning(string $message): void
-=======
     public static function warning(string|array $message): void
->>>>>>> 73c4ba74
     {
         self::addFlash('WARNING', $message);
     }
 
-<<<<<<< HEAD
-    public static function info(string $message): void
-=======
     public static function info(string|array $message): void
->>>>>>> 73c4ba74
     {
         self::addFlash('INFO', $message);
     }
 
-<<<<<<< HEAD
-    public static function notice(string $message): void
-=======
     public static function notice(string|array $message): void
->>>>>>> 73c4ba74
     {
         self::addFlash('NOTICE', $message);
     }
@@ -68,11 +48,7 @@
         Session::getInstance()->remove(self::SESSION_KEY);
     }
 
-<<<<<<< HEAD
-    private static function addFlash(string $type, string $message): void
-=======
     private static function addFlash(string $type, string|array $message): void
->>>>>>> 73c4ba74
     {
         $flash = Session::getInstance()->read(self::SESSION_KEY);
         if (is_null($flash)) {
